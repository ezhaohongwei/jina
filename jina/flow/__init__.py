__copyright__ = "Copyright (c) 2020 Jina AI Limited. All rights reserved."
__license__ = "Apache-2.0"

import copy
import os
import tempfile
import threading
import time
from collections import OrderedDict, defaultdict, deque
from contextlib import ExitStack
from functools import wraps
from typing import Union, Tuple, List, Set, Dict, Iterator, Callable, Type, TextIO, Any

import ruamel.yaml
from ruamel.yaml import StringIO

from .. import JINA_GLOBAL
from ..enums import FlowBuildLevel, FlowOptimizeLevel
from ..excepts import FlowTopologyError, FlowMissingPodError, FlowBuildLevelError
from ..helper import yaml, expand_env_var, get_non_defaults_args, deprecated_alias, random_port
from ..logging import get_logger
from ..logging.sse import start_sse_logger
from ..peapods.pod import SocketType, FlowPod, GatewayFlowPod

if False:
    from ..proto import jina_pb2
    import argparse
    import numpy as np


def build_required(required_level: 'FlowBuildLevel'):
    """Annotate a function so that it requires certain build level to run.

    :param required_level: required build level to run this function.

    Example:

    .. highlight:: python
    .. code-block:: python

        @build_required(FlowBuildLevel.RUNTIME)
        def foo():
            print(1)

    """

    def __build_level(func):
        @wraps(func)
        def arg_wrapper(self, *args, **kwargs):
            if hasattr(self, '_build_level'):
                if self._build_level.value >= required_level.value:
                    return func(self, *args, **kwargs)
                else:
                    raise FlowBuildLevelError(
                        'build_level check failed for %r, required level: %s, actual level: %s' % (
                            func, required_level, self._build_level))
            else:
                raise AttributeError(f'{self!r} has no attribute "_build_level"')

        return arg_wrapper

    return __build_level


def _traverse_graph(op_flow: 'Flow', outgoing_map: Dict[str, List[str]],
                    func: Callable[['Flow', str, str], None]) -> 'Flow':
    _outgoing_idx = dict.fromkeys(outgoing_map.keys(), 0)
    stack = deque()
    stack.append('gateway')
    op_flow.logger.debug('Traversing dependency graph:')
    while stack:
        start_node_name = stack.pop()
        end_node_idx = _outgoing_idx[start_node_name]
        if end_node_idx < len(outgoing_map[start_node_name]):
            # else, you are back to the gateway
            end_node_name = outgoing_map[start_node_name][end_node_idx]
            func(op_flow, start_node_name, end_node_name)
            stack.append(end_node_name)
            if end_node_idx + 1 < len(outgoing_map[start_node_name]):
                stack.append(start_node_name)
            _outgoing_idx[start_node_name] = end_node_idx + 1
    return op_flow


def _build_flow(op_flow: 'Flow', outgoing_map: Dict[str, List[str]]) -> 'Flow':
    def _build_two_connections(flow: 'Flow', start_node_name: str, end_node_name: str):
        # Rule
        # if a node has multiple income/outgoing peas,
        # then its socket_in/out must be PULL_BIND or PUB_BIND
        # otherwise it should be different than its income
        # i.e. income=BIND => this=CONNECT, income=CONNECT => this = BIND
        #
        # when a socket is BIND, then host must NOT be set, aka default host 0.0.0.0
        # host_in and host_out is only set when corresponding socket is CONNECT
        start_node = flow._pod_nodes[start_node_name]
        end_node = flow._pod_nodes[end_node_name]
        first_socket_type = SocketType.PUSH_CONNECT
        if len(outgoing_map[start_node_name]) > 1:
            first_socket_type = SocketType.PUB_BIND
        elif end_node_name == 'gateway':
            first_socket_type = SocketType.PUSH_BIND
        flow.logger.debug(f'Connect {start_node_name} with {end_node_name}')
        FlowPod.connect(start_node, end_node, first_socket_type=first_socket_type)

    return _traverse_graph(op_flow, outgoing_map, _build_two_connections)


def _optimize_flow(op_flow, outgoing_map: Dict[str, List[str]], pod_edges: {str, str}) -> 'Flow':
    def _optimize_two_connections(flow: 'Flow', start_node_name: str, end_node_name: str):
        start_node = flow._pod_nodes[start_node_name]
        end_node = flow._pod_nodes[end_node_name]
        edges_with_same_start = [ed for ed in pod_edges if ed[0].startswith(start_node_name)]
        edges_with_same_end = [ed for ed in pod_edges if ed[1].endswith(end_node_name)]
        if len(edges_with_same_start) > 1 or len(edges_with_same_end) > 1:
            flow.logger.info(f'Connection between {start_node_name} and {end_node_name} cannot be optimized')
        else:
            if start_node_name == 'gateway':
                if flow.args.optimize_level > FlowOptimizeLevel.IGNORE_GATEWAY and end_node.is_head_router:
                    flow.logger.info(
                        f'Node {end_node_name} connects to tail of {start_node_name}')
                    end_node.connect_to_tail_of(start_node)
            elif end_node_name == 'gateway':
                if flow.args.optimize_level > FlowOptimizeLevel.IGNORE_GATEWAY and \
                        start_node.is_tail_router and start_node.tail_args.num_part <= 1:
                    # connect gateway directly to peas only if this is unblock router
                    # as gateway can not block & reduce message
                    flow.logger.info(
                        f'Node {start_node_name} connects to head of {end_node_name}')
                    start_node.connect_to_head_of(end_node)
            else:
                if end_node.is_head_router and not start_node.is_tail_router:
                    flow.logger.info(
                        f'Node {end_node_name} connects to tail of {start_node_name}')
                    end_node.connect_to_tail_of(start_node)
                elif start_node.is_tail_router and start_node.tail_args.num_part <= 1:
                    flow.logger.info(
                        f'Node {start_node_name} connects to head of {end_node_name}')
                    start_node.connect_to_head_of(end_node)

    if op_flow.args.optimize_level > FlowOptimizeLevel.NONE:
        return _traverse_graph(op_flow, outgoing_map, _optimize_two_connections)
    else:
        return op_flow


class Flow:
    def __init__(self, args: 'argparse.Namespace' = None, **kwargs):
        """Initialize a flow object

        :param kwargs: other keyword arguments that will be shared by all pods in this flow


        More explain on ``optimize_level``:

        As an example, the following flow will generate 6 Peas,

        .. highlight:: python
        .. code-block:: python

            f = Flow(optimize_level=FlowOptimizeLevel.NONE).add(uses='forward', parallel=3)

        The optimized version, i.e. :code:`Flow(optimize_level=FlowOptimizeLevel.FULL)`
        will generate 4 Peas, but it will force the :class:`GatewayPea` to take BIND role,
        as the head and tail routers are removed.
        
        """
        self.logger = get_logger(self.__class__.__name__)
        self._pod_nodes = OrderedDict()  # type: Dict[str, 'FlowPod']
        self._build_level = FlowBuildLevel.EMPTY
        self._pod_name_counter = 0
        self._last_changed_pod = ['gateway']  #: default first pod is gateway, will add when build()

        self._update_args(args, **kwargs)
        self._ports_in_use = []

    def _update_args(self, args, **kwargs):
        from ..main.parser import set_flow_parser
        _flow_parser = set_flow_parser()
        if args is None:
            from ..helper import get_parsed_args
            _, args, _ = get_parsed_args(kwargs, _flow_parser, 'Flow')

        self.args = args
        if kwargs and self.args.logserver and 'log_sse' not in kwargs:
            kwargs['log_sse'] = True
        self._common_kwargs = kwargs
        self._kwargs = get_non_defaults_args(args, _flow_parser)  #: for yaml dump

    @classmethod
    def to_yaml(cls, representer, data):
        """Required by :mod:`ruamel.yaml.constructor` """
        tmp = data._dump_instance_to_yaml(data)
        representer.sort_base_mapping_type_on_output = False
        return representer.represent_mapping('!' + cls.__name__, tmp)

    @staticmethod
    def _dump_instance_to_yaml(data):
        # note: we only save non-default property for the sake of clarity
        r = {}

        if data._kwargs:
            r['with'] = data._kwargs

        if data._pod_nodes:
            r['pods'] = {}

        if 'gateway' in data._pod_nodes:
            # always dump gateway as the first pod, if exist
            r['pods']['gateway'] = {}

        for k, v in data._pod_nodes.items():
            if k == 'gateway':
                continue

            kwargs = {'needs': list(v.needs)} if v.needs else {}
            kwargs.update(v._kwargs)

            if 'name' in kwargs:
                kwargs.pop('name')

            r['pods'][k] = kwargs
        return r

    @classmethod
    def from_yaml(cls, constructor, node):
        """Required by :mod:`ruamel.yaml.constructor` """
        return cls._get_instance_from_yaml(constructor, node)[0]

    def save_config(self, filename: str = None) -> bool:
        """
        Serialize the object to a yaml file

        :param filename: file path of the yaml file, if not given then :attr:`config_abspath` is used
        :return: successfully dumped or not
        """
        f = filename
        if not f:
            f = tempfile.NamedTemporaryFile('w', delete=False, dir=os.environ.get('JINA_EXECUTOR_WORKDIR', None)).name
        yaml.register_class(Flow)
        # yaml.sort_base_mapping_type_on_output = False
        # yaml.representer.add_representer(OrderedDict, yaml.Representer.represent_dict)

        with open(f, 'w', encoding='utf8') as fp:
            yaml.dump(self, fp)
        self.logger.info(f'{self}\'s yaml config is save to %s' % f)
        return True

    @property
    def yaml_spec(self):
        yaml.register_class(Flow)
        stream = StringIO()
        yaml.dump(self, stream)
        return stream.getvalue().strip()

    @classmethod
    def load_config(cls: Type['Flow'], filename: Union[str, TextIO]) -> 'Flow':
        """Build an executor from a YAML file.

        :param filename: the file path of the YAML file or a ``TextIO`` stream to be loaded from
        :return: an executor object
        """
        yaml.register_class(Flow)
        if not filename: raise FileNotFoundError
        if isinstance(filename, str):
            # deserialize from the yaml
            with open(filename, encoding='utf8') as fp:
                return yaml.load(fp)
        else:
            with filename:
                return yaml.load(filename)

    @classmethod
    def _get_instance_from_yaml(cls, constructor, node):

        data = ruamel.yaml.constructor.SafeConstructor.construct_mapping(
            constructor, node, deep=True)

        p = data.get('with', {})  # type: Dict[str, Any]
        a = p.pop('args') if 'args' in p else ()
        k = p.pop('kwargs') if 'kwargs' in p else {}
        # maybe there are some hanging kwargs in "parameters"
        tmp_a = (expand_env_var(v) for v in a)
        tmp_p = {kk: expand_env_var(vv) for kk, vv in {**k, **p}.items()}
        obj = cls(*tmp_a, **tmp_p)

        pp = data.get('pods', {})
        for pod_name, pod_attr in pp.items():
            p_pod_attr = {kk: expand_env_var(vv) for kk, vv in pod_attr.items()}
            if pod_name != 'gateway':
                # ignore gateway when reading, it will be added during build()
                obj.add(name=pod_name, **p_pod_attr, copy_flow=False)

        obj.logger.success(f'successfully built {cls.__name__} from a yaml config')

        # if node.tag in {'!CompoundExecutor'}:
        #     os.environ['JINA_WARN_UNNAMED'] = 'YES'

        return obj, data

    @staticmethod
    def _parse_endpoints(op_flow, pod_name, endpoint, connect_to_last_pod=False) -> Set:
        # parsing needs
        if isinstance(endpoint, str):
            endpoint = [endpoint]
        elif not endpoint:
            if op_flow._last_changed_pod and connect_to_last_pod:
                endpoint = [op_flow._last_changed_pod[-1]]
            else:
                endpoint = []

        if isinstance(endpoint, list) or isinstance(endpoint, tuple):
            for idx, s in enumerate(endpoint):
                if s == pod_name:
                    raise FlowTopologyError('the income/output of a pod can not be itself')
        else:
            raise ValueError(f'endpoint={endpoint} is not parsable')
        return set(endpoint)

    def set_last_pod(self, name: str, copy_flow: bool = True) -> 'Flow':
        """
        Set a pod as the last pod in the flow, useful when modifying the flow.

        :param name: the name of the existing pod
        :param copy_flow: when set to true, then always copy the current flow and do the modification on top of it then return, otherwise, do in-line modification
        :return: a (new) flow object with modification
        """
        op_flow = copy.deepcopy(self) if copy_flow else self

        if name not in op_flow._pod_nodes:
            raise FlowMissingPodError(f'{name} can not be found in this Flow')

        if op_flow._last_changed_pod and name == op_flow._last_changed_pod[-1]:
            pass
        else:
            op_flow._last_changed_pod.append(name)

        # graph is now changed so we need to
        # reset the build level to the lowest
        op_flow._build_level = FlowBuildLevel.EMPTY

        return op_flow

    def _add_gateway(self, needs, **kwargs):
        pod_name = 'gateway'

        kwargs.update(self._common_kwargs)
        kwargs['name'] = 'gateway'
        self._pod_nodes[pod_name] = GatewayFlowPod(kwargs, needs)

    def needs(self, needs: Union[Tuple[str], List[str]], uses: str = '_merge', name: str = 'joiner', *args,
              copy_flow: bool = True, **kwargs) -> 'Flow':
        """
        Add a blocker to the flow, wait until all peas defined in **needs** completed.

        :param needs: list of service names to wait
        :param uses: the config of the executor, by default is ``_merge``
        :param name: the name of this joiner, by default is ``joiner``
        :return: the modified flow
        """
        op_flow = copy.deepcopy(self) if copy_flow else self

        if len(needs) <= 1:
            raise FlowTopologyError('no need to wait for a single service, need len(needs) > 1')
        return op_flow.add(name=name, uses=uses, needs=needs, *args, **kwargs)

    def add(self,
            needs: Union[str, Tuple[str], List[str]] = None,
            copy_flow: bool = True,
            **kwargs) -> 'Flow':
        """
        Add a pod to the current flow object and return the new modified flow object.
        The attribute of the pod can be later changed with :py:meth:`set` or deleted with :py:meth:`remove`

        Note there are shortcut versions of this method.
        Recommend to use :py:meth:`add_encoder`, :py:meth:`add_preprocessor`,
        :py:meth:`add_router`, :py:meth:`add_indexer` whenever possible.

        :param needs: the name of the pod(s) that this pod receives data from.
                           One can also use 'pod.Gateway' to indicate the connection with the gateway.
        :param copy_flow: when set to true, then always copy the current flow and do the modification on top of it then return, otherwise, do in-line modification
        :param kwargs: other keyword-value arguments that the pod CLI supports
        :return: a (new) flow object with modification
        """

        op_flow = copy.deepcopy(self) if copy_flow else self

        pod_name = kwargs.get('name', None)

        if pod_name in op_flow._pod_nodes:
            raise FlowTopologyError(f'name: {pod_name} is used in this Flow already!')

        if not pod_name:
            pod_name = '%s%d' % ('pod', op_flow._pod_name_counter)
            op_flow._pod_name_counter += 1

        if not pod_name.isidentifier():
            # hyphen - can not be used in the name
            raise ValueError(f'name: {pod_name} is invalid, please follow the python variable name conventions')

        needs = op_flow._parse_endpoints(op_flow, pod_name, needs, connect_to_last_pod=True)

        kwargs.update(op_flow._common_kwargs)
        kwargs['name'] = pod_name
        op_flow._ports_in_use += self._check_port_collision(kwargs)
        op_flow._pod_nodes[pod_name] = FlowPod(kwargs=kwargs, needs=needs)
        op_flow.set_last_pod(pod_name, False)

        return op_flow

    def build(self, copy_flow: bool = False) -> 'Flow':
        """
        Build the current flow and make it ready to use

        .. note::

            No need to manually call it since 0.0.8. When using flow with the
            context manager, or using :meth:`start`, :meth:`build` will be invoked.

        :param copy_flow: when set to true, then always copy the current flow and do the modification on top of it then return, otherwise, do in-line modification
        :return: the current flow (by default)

        .. note::
            ``copy_flow=True`` is recommended if you are building the same flow multiple times in a row. e.g.

            .. highlight:: python
            .. code-block:: python

                f = Flow()
                with f:
                    f.index()

                with f.build(copy_flow=True) as fl:
                    fl.search()

        """

        op_flow = copy.deepcopy(self) if copy_flow else self

        _pod_edges = set()

        if 'gateway' not in op_flow._pod_nodes:
            op_flow._add_gateway(needs={op_flow._last_changed_pod[-1]})

        # construct a map with a key a start node and values an array of its end nodes
        _outgoing_map = defaultdict(list)
        for end, pod in op_flow._pod_nodes.items():
            for start in pod.needs:
                if start not in op_flow._pod_nodes:
                    raise FlowMissingPodError(f'{start} is not in this flow, misspelled name?')
                _outgoing_map[start].append(end)
                _pod_edges.add((start, end))

        op_flow = _build_flow(op_flow, _outgoing_map)
        op_flow = _optimize_flow(op_flow, _outgoing_map, _pod_edges)
        op_flow._build_level = FlowBuildLevel.GRAPH
        return op_flow

    def __call__(self, *args, **kwargs):
        return self.build(*args, **kwargs)

    def __enter__(self):
        return self.start()

    def __exit__(self, exc_type, exc_val, exc_tb):
        self.close()

    def _start_log_server(self):
        try:
            import urllib.request
            import flask, flask_cors
            self._sse_logger = threading.Thread(name='sentinel-sse-logger',
                                                target=start_sse_logger, daemon=True,
                                                args=(self.args.logserver_config,
                                                      self.yaml_spec))
            self._sse_logger.start()
            time.sleep(1)
            urllib.request.urlopen(JINA_GLOBAL.logserver.ready, timeout=5)
            self.logger.success(f'logserver is started and available at {JINA_GLOBAL.logserver.address}')
        except ModuleNotFoundError:
            self.logger.error(
                f'sse logserver can not start because of "flask" and "flask_cors" are missing, '
                f'use pip install "jina[http]" (with double quotes) to install the dependencies')
        except:
            self.logger.error('logserver fails to start')

    def start(self):
        """Start to run all Pods in this Flow.

        Remember to close the Flow with :meth:`close`.

        Note that this method has a timeout of ``timeout_ready`` set in CLI,
        which is inherited all the way from :class:`jina.peapods.peas.BasePea`
        """

        if self._build_level.value < FlowBuildLevel.GRAPH.value:
            self.build(copy_flow=False)

        if self.args.logserver:
            self.logger.info('start logserver...')
            self._start_log_server()

        self._pod_stack = ExitStack()
        for v in self._pod_nodes.values():
            self._pod_stack.enter_context(v)

        self.logger.info('%d Pods (i.e. %d Peas) are running in this Flow' % (
            self.num_pods,
            self.num_peas))

        self.logger.success(f'flow is now ready for use, current build_level is {self._build_level}')

        return self

    @property
    def num_pods(self) -> int:
        """Get the number of pods in this flow"""
        return len(self._pod_nodes)

    @property
    def num_peas(self) -> int:
        """Get the number of peas (parallel count) in this flow"""
        return sum(v.num_peas for v in self._pod_nodes.values())

    def close(self):
        """Close the flow and release all resources associated to it. """
        if hasattr(self, '_pod_stack'):
            self._pod_stack.close()
        self._build_level = FlowBuildLevel.EMPTY
        self.logger.success(
            f'flow is closed and all resources should be released already, current build level is {self._build_level}')

    def __eq__(self, other: 'Flow'):
        """
        Comparing the topology of a flow with another flow.
        Identification is defined by whether two flows share the same set of edges.

        :param other: the second flow object
        """

        if self._build_level.value < FlowBuildLevel.GRAPH.value:
            a = self.build()
        else:
            a = self

        if other._build_level.value < FlowBuildLevel.GRAPH.value:
            b = other.build()
        else:
            b = other

        return a._pod_nodes == b._pod_nodes

    @build_required(FlowBuildLevel.GRAPH)
    def _get_client(self, **kwargs):
        kwargs.update(self._common_kwargs)
        from ..clients import py_client
        if 'port_expose' not in kwargs:
            kwargs['port_expose'] = self.port_expose
        if 'host' not in kwargs:
            kwargs['host'] = self.host
        return py_client(**kwargs)

    @deprecated_alias(buffer='input_fn', callback='output_fn')
    def train(self, input_fn: Union[Iterator['jina_pb2.Document'], Iterator[bytes], Callable] = None,
              output_fn: Callable[['jina_pb2.Message'], None] = None,
              **kwargs):
        """Do training on the current flow

        It will start a :py:class:`CLIClient` and call :py:func:`train`.

        Example,

        .. highlight:: python
        .. code-block:: python

            with f:
                f.train(input_fn)
                ...


        This will call the pre-built reader to read files into an iterator of bytes and feed to the flow.

        One may also build a reader/generator on your own.

        Example,

        .. highlight:: python
        .. code-block:: python

            def my_reader():
                for _ in range(10):
                    yield b'abcdfeg'   # each yield generates a document for training

            with f.build(runtime='thread') as flow:
                flow.train(bytes_gen=my_reader())

        :param input_fn: An iterator of bytes. If not given, then you have to specify it in **kwargs**.
        :param output_fn: the callback function to invoke after training
        :param kwargs: accepts all keyword arguments of `jina client` CLI
        """
        self._get_client(**kwargs).train(input_fn, output_fn, **kwargs)

    def index_ndarray(self, array: 'np.ndarray', axis: int = 0, size: int = None, shuffle: bool = False,
                      output_fn: Callable[['jina_pb2.Message'], None] = None,
                      **kwargs):
        """Using numpy ndarray as the index source for the current flow

        :param array: the numpy ndarray data source
        :param axis: iterate over that axis
        :param size: the maximum number of the sub arrays
        :param shuffle: shuffle the the numpy data source beforehand
        :param output_fn: the callback function to invoke after indexing
        :param kwargs: accepts all keyword arguments of `jina client` CLI
        """
        from ..clients.python.io import input_numpy
        self._get_client(**kwargs).index(input_numpy(array, axis, size, shuffle), output_fn, **kwargs)

    def search_ndarray(self, array: 'np.ndarray', axis: int = 0, size: int = None, shuffle: bool = False,
                       output_fn: Callable[['jina_pb2.Message'], None] = None,
                       **kwargs):
        """Use a numpy ndarray as the query source for searching on the current flow

        :param array: the numpy ndarray data source
        :param axis: iterate over that axis
        :param size: the maximum number of the sub arrays
        :param shuffle: shuffle the the numpy data source beforehand
        :param output_fn: the callback function to invoke after indexing
        :param kwargs: accepts all keyword arguments of `jina client` CLI
        """
        from ..clients.python.io import input_numpy
        self._get_client(**kwargs).search(input_numpy(array, axis, size, shuffle), output_fn, **kwargs)

    def index_lines(self, lines: Iterator[str] = None, filepath: str = None, size: int = None,
                    sampling_rate: float = None, read_mode='r',
                    output_fn: Callable[['jina_pb2.Message'], None] = None,
                    **kwargs):
        """ Use a list of lines as the index source for indexing on the current flow

        :param lines: a list of strings, each is considered as d document
        :param filepath: a text file that each line contains a document
        :param size: the maximum number of the documents
        :param sampling_rate: the sampling rate between [0, 1]
        :param read_mode: specifies the mode in which the file
                is opened. 'r' for reading in text mode, 'rb' for reading in binary
        :param output_fn: the callback function to invoke after indexing
        :param kwargs: accepts all keyword arguments of `jina client` CLI
        """
        from ..clients.python.io import input_lines
        self._get_client(**kwargs).index(input_lines(lines, filepath, size, sampling_rate, read_mode), output_fn,
                                         **kwargs)

    def index_files(self, patterns: Union[str, List[str]], recursive: bool = True,
                    size: int = None, sampling_rate: float = None, read_mode: str = None,
                    output_fn: Callable[['jina_pb2.Message'], None] = None,
                    **kwargs):
        """ Use a set of files as the index source for indexing on the current flow

        :param patterns: The pattern may contain simple shell-style wildcards, e.g. '\*.py', '[\*.zip, \*.gz]'
        :param recursive: If recursive is true, the pattern '**' will match any files and
                    zero or more directories and subdirectories.
        :param size: the maximum number of the files
        :param sampling_rate: the sampling rate between [0, 1]
        :param read_mode: specifies the mode in which the file
                is opened. 'r' for reading in text mode, 'rb' for reading in binary mode
        :param output_fn: the callback function to invoke after indexing
        :param kwargs: accepts all keyword arguments of `jina client` CLI
        """
        from ..clients.python.io import input_files
        self._get_client(**kwargs).index(input_files(patterns, recursive, size, sampling_rate, read_mode), output_fn,
                                         **kwargs)

    def search_files(self, patterns: Union[str, List[str]], recursive: bool = True,
                     size: int = None, sampling_rate: float = None, read_mode: str = None,
                     output_fn: Callable[['jina_pb2.Message'], None] = None,
                     **kwargs):
        """ Use a set of files as the query source for searching on the current flow

        :param patterns: The pattern may contain simple shell-style wildcards, e.g. '\*.py', '[\*.zip, \*.gz]'
        :param recursive: If recursive is true, the pattern '**' will match any files and
                    zero or more directories and subdirectories.
        :param size: the maximum number of the files
        :param sampling_rate: the sampling rate between [0, 1]
        :param read_mode: specifies the mode in which the file
                is opened. 'r' for reading in text mode, 'rb' for reading in
        :param output_fn: the callback function to invoke after indexing
        :param kwargs: accepts all keyword arguments of `jina client` CLI
        """
        from ..clients.python.io import input_files
        self._get_client(**kwargs).search(input_files(patterns, recursive, size, sampling_rate, read_mode), output_fn,
                                          **kwargs)

    def search_lines(self, filepath: str = None, lines: Iterator[str] = None, size: int = None,
                     sampling_rate: float = None, read_mode='r',
                     output_fn: Callable[['jina_pb2.Message'], None] = None,
                     **kwargs):
        """ Use a list of files as the query source for searching on the current flow

        :param filepath: a text file that each line contains a document
        :param lines: a list of strings, each is considered as d document
        :param size: the maximum number of the documents
        :param sampling_rate: the sampling rate between [0, 1]
        :param read_mode: specifies the mode in which the file
                is opened. 'r' for reading in text mode, 'rb' for reading in binary
        :param output_fn: the callback function to invoke after indexing
        :param kwargs: accepts all keyword arguments of `jina client` CLI
        """
        from ..clients.python.io import input_lines
        self._get_client(**kwargs).search(input_lines(lines, filepath, size, sampling_rate, read_mode), output_fn,
                                          **kwargs)

    @deprecated_alias(buffer='input_fn', callback='output_fn')
    def index(self, input_fn: Union[Iterator['jina_pb2.Document'], Iterator[bytes], Callable] = None,
              output_fn: Callable[['jina_pb2.Message'], None] = None,
              **kwargs):
        """Do indexing on the current flow

        Example,

        .. highlight:: python
        .. code-block:: python

            with f:
                f.index(input_fn)
                ...


        This will call the pre-built reader to read files into an iterator of bytes and feed to the flow.

        One may also build a reader/generator on your own.

        Example,

        .. highlight:: python
        .. code-block:: python

            def my_reader():
                for _ in range(10):
                    yield b'abcdfeg'  # each yield generates a document to index

            with f.build(runtime='thread') as flow:
                flow.index(bytes_gen=my_reader())

        It will start a :py:class:`CLIClient` and call :py:func:`index`.

        :param input_fn: An iterator of bytes. If not given, then you have to specify it in **kwargs**.
        :param output_fn: the callback function to invoke after indexing
        :param kwargs: accepts all keyword arguments of `jina client` CLI
        """
        self._get_client(**kwargs).index(input_fn, output_fn, **kwargs)

    @deprecated_alias(buffer='input_fn', callback='output_fn')
    def search(self, input_fn: Union[Iterator['jina_pb2.Document'], Iterator[bytes], Callable] = None,
               output_fn: Callable[['jina_pb2.Message'], None] = None,
               **kwargs):
        """Do searching on the current flow

        It will start a :py:class:`CLIClient` and call :py:func:`search`.


        Example,

        .. highlight:: python
        .. code-block:: python

            with f:
                f.search(input_fn)
                ...


        This will call the pre-built reader to read files into an iterator of bytes and feed to the flow.

        One may also build a reader/generator on your own.

        Example,

        .. highlight:: python
        .. code-block:: python

            def my_reader():
                for _ in range(10):
                    yield b'abcdfeg'   # each yield generates a query for searching

            with f.build(runtime='thread') as flow:
                flow.search(bytes_gen=my_reader())

        :param input_fn: An iterator of bytes. If not given, then you have to specify it in **kwargs**.
        :param output_fn: the callback function to invoke after searching
        :param kwargs: accepts all keyword arguments of `jina client` CLI
        """
        self._get_client(**kwargs).search(input_fn, output_fn, **kwargs)

    def dry_run(self, **kwargs):
        """Send a DRYRUN request to this flow, passing through all pods in this flow,
        useful for testing connectivity and debugging"""
        self.logger.warning('calling dry_run() on a flow is depreciated, it will be removed in the future version. '
                            'calling index(), search(), train() will trigger a dry_run()')

    @build_required(FlowBuildLevel.GRAPH)
    def to_swarm_yaml(self, path: TextIO):
        """
        Generate the docker swarm YAML compose file

        :param path: the output yaml path
        """
        swarm_yml = {'version': '3.4',
                     'services': {}}

        for k, v in self._pod_nodes.items():
            swarm_yml['services'][k] = {
                'command': v.to_cli_command(),
                'deploy': {'parallel': 1}
            }

        yaml.dump(swarm_yml, path)

    @property
    @build_required(FlowBuildLevel.GRAPH)
    def port_expose(self):
        return self._pod_nodes['gateway'].port_expose

    @property
    @build_required(FlowBuildLevel.GRAPH)
    def host(self):
        return self._pod_nodes['gateway'].host

    def __iter__(self):
        return self._pod_nodes.values().__iter__()

    def block(self):
        """Block the process until user hits KeyboardInterrupt """
        try:
            self.logger.success(f'flow is started at {self.host}:{self.port_expose}, '
                                f'you can now use client to send request!')
            threading.Event().wait()
        except KeyboardInterrupt:
            pass

    def use_grpc_gateway(self):
        """Change to use gRPC gateway for IO """
        self._common_kwargs['rest_api'] = False

    def use_rest_gateway(self):
        """Change to use REST gateway for IO """
        self._common_kwargs['rest_api'] = True

<<<<<<< HEAD
    def _check_port_collision(self, kwargs):
        """Check if the Pods' ports collide"""
        for _port_name in ('port_in', 'port_out', 'port_ctrl', 'port_expose'):
            _port = kwargs.get(_port_name)
            if _port is None:
                _port = random_port()
            while _port in self._ports_in_use:
                _new = random_port()
                _port = _new
                self.logger.info(f'{_port_name} collision detected. set from {_port} to {_new}')
            kwargs[_port_name] = _port
            self._ports_in_use.append(_port)
            self.logger.info(f'{kwargs.get("name")} {_port_name}: {_port}')
        return self._ports_in_use
=======
    # for backward support
    join = needs
>>>>>>> 16881508
<|MERGE_RESOLUTION|>--- conflicted
+++ resolved
@@ -842,7 +842,6 @@
         """Change to use REST gateway for IO """
         self._common_kwargs['rest_api'] = True
 
-<<<<<<< HEAD
     def _check_port_collision(self, kwargs):
         """Check if the Pods' ports collide"""
         for _port_name in ('port_in', 'port_out', 'port_ctrl', 'port_expose'):
@@ -857,7 +856,6 @@
             self._ports_in_use.append(_port)
             self.logger.info(f'{kwargs.get("name")} {_port_name}: {_port}')
         return self._ports_in_use
-=======
+
     # for backward support
-    join = needs
->>>>>>> 16881508
+    join = needs